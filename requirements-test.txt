--- conflicted
+++ resolved
@@ -27,11 +27,7 @@
 fairscale >= 0.4.5
 
 # Dependency for fused layers, optional
-<<<<<<< HEAD
 triton == 2.0.0.dev20220403
 
-# Dependency for fused layers, optional
-git+https://github.com/pytorch/functorch@v0.2.0
-=======
-triton == 2.0.0.dev20220701
->>>>>>> 3a7b713d
+# Functorch: Dependency for fused layers, optional
+git+https://github.com/pytorch/functorch@v0.2.0